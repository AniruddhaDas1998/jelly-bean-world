--- conflicted
+++ resolved
@@ -9,7 +9,7 @@
 using namespace core;
 using namespace nel;
 
-constexpr AgentState EMPTY_AGENT_STATE = { 0 };
+constexpr AgentSimulationState EMPTY_AGENT_SIM_STATE = { 0 };
 constexpr SimulatorInfo EMPTY_SIM_INFO = { 0 };
 constexpr SimulationClientInfo EMPTY_CLIENT_INFO = { 0 };
 constexpr SimulationMap EMPTY_SIM_MAP = { 0 };
@@ -308,11 +308,7 @@
   /* storing the server responses */
   union response {
     bool action_result;
-<<<<<<< HEAD
-    AgentState agent_state;
-=======
-    AgentSimulationState* agent_state;
->>>>>>> a2b20be6
+    AgentSimulationState agent_state;
     hash_map<position, patch_state>* map;
   } response;
 
@@ -424,11 +420,7 @@
   }
 
   /* invoke callback */
-<<<<<<< HEAD
   data.callback(data.callback_data, agent_states, data.agent_ids.length, saved);
-=======
-  data.callback(nullptr, agent_states, data.agent_ids.length, saved);
->>>>>>> a2b20be6
 
   for (size_t i = 0; i < data.agent_ids.length; i++)
     free(agent_states[i]);
@@ -455,19 +447,9 @@
 void on_add_agent(client<client_data>& c,
         uint64_t agent_id, const agent_state& new_agent)
 {
-<<<<<<< HEAD
-  AgentState new_agent_state;
+  AgentSimulationState new_agent_state;
   if (!init(new_agent_state, new_agent, c.config, agent_id))
-    new_agent_state = EMPTY_AGENT_STATE;
-=======
-  AgentSimulationState* new_agent_state = (AgentSimulationState*) malloc(sizeof(AgentSimulationState));
-  if (new_agent_state == nullptr) {
-    fprintf(stderr, "on_add_agent ERROR: Out of memory.\n");
-  } else if (!init(*new_agent_state, new_agent, c.config, agent_id)) {
-    free(new_agent_state);
-    new_agent_state = nullptr;
-  }
->>>>>>> a2b20be6
+    new_agent_state = EMPTY_AGENT_SIM_STATE;
 
   std::unique_lock<std::mutex> lck(c.data.lock);
   c.data.waiting_for_server = false;
@@ -565,11 +547,7 @@
     }
   }
 
-<<<<<<< HEAD
   c.data.step_callback(c.data.callback_data, agents, agent_ids.length, saved);
-=======
-  c.data.step_callback(nullptr, agents, agent_ids.length, saved);
->>>>>>> a2b20be6
 
   for (size_t i = 0; i < agent_ids.length; i++)
     free(agents[i]);
@@ -750,40 +728,26 @@
 }
 
 
-<<<<<<< HEAD
-AgentState simulatorAddAgent(
-  void* simulator_handle,
-  void* client_handle)
-{
-  if (client_handle == nullptr) {
-=======
-const AgentSimulationState* simulatorAddAgent(
+AgentSimulationState simulatorAddAgent(
   void* simulatorHandle,
   void* clientHandle)
 {
   if (clientHandle == nullptr) {
-    AgentSimulationState* new_agent_state = (AgentSimulationState*) malloc(sizeof(AgentSimulationState));
-    if (new_agent_state == nullptr) {
-      /* TODO: communicate the error "Failed to add new agent." to swift */
-      return nullptr;
-    }
-
->>>>>>> a2b20be6
     /* the simulation is local, so call add_agent directly */
     simulator<simulator_data>* sim_handle =
         (simulator<simulator_data>*) simulatorHandle;
     pair<uint64_t, agent_state*> new_agent = sim_handle->add_agent();
     if (new_agent.key == UINT64_MAX) {
       /* TODO: communicate the error "Failed to add new agent." to swift */
-      return EMPTY_AGENT_STATE;
+      return EMPTY_AGENT_SIM_STATE;
     }
 
     sim_handle->get_data().agent_ids.add(new_agent.key);
 
-    AgentState new_agent_state;
+    AgentSimulationState new_agent_state;
     std::unique_lock<std::mutex> lock(new_agent.value->lock);
     if (!init(new_agent_state, *new_agent.value, sim_handle->get_config(), new_agent.key)) {
-      return EMPTY_AGENT_STATE;
+      return EMPTY_AGENT_SIM_STATE;
     }
     return new_agent_state;
   } else {
@@ -792,13 +756,13 @@
         (client<client_data>*) clientHandle;
     if (!client_ptr->client_running) {
       /* TODO: communicate "Connection to the server was lost." error to swift */
-      return EMPTY_AGENT_STATE;
+      return EMPTY_AGENT_SIM_STATE;
     }
 
     client_ptr->data.waiting_for_server = true;
     if (!send_add_agent(*client_ptr)) {
       /* TODO: communicate "Unable to send add_agent request." error to swift */
-      return EMPTY_AGENT_STATE;
+      return EMPTY_AGENT_SIM_STATE;
     }
 
     /* wait for response from server */
@@ -879,17 +843,10 @@
 
 
 const SimulationMap simulatorMap(
-<<<<<<< HEAD
-  void* simulator_handle,
-  void* client_handle,
+  void* simulatorHandle,
+  void* clientHandle,
   Position bottomLeftCorner,
   Position topRightCorner)
-=======
-  void* simulatorHandle,
-  void* clientHandle,
-  const Position* bottomLeftCorner,
-  const Position* topRightCorner)
->>>>>>> a2b20be6
 {
   position bottom_left = position(bottomLeftCorner.x, bottomLeftCorner.y);
   position top_right = position(topRightCorner.x, topRightCorner.y);
@@ -1041,7 +998,7 @@
 }
 
 
-void freeSimulatorInfo(
+void simulatorDeleteSimulatorInfo(
   SimulatorInfo info)
 {
   for (unsigned int i = 0; i < info.numAgents; i++)
@@ -1050,18 +1007,18 @@
 }
 
 
-void freeSimulationClientInfo(
-  SimulationClientInfo client_info,
+void simulatorDeleteSimulationClientInfo(
+  SimulationClientInfo clientInfo,
   unsigned int numAgents)
 {
   for (unsigned int i = 0; i < numAgents; i++)
-    free(client_info.agentStates[i]);
-  free(client_info.agentStates);
-}
-
-
-void freeAgentState(
-  AgentState agent_state)
-{
-  free(agent_state);
+    free(clientInfo.agentStates[i]);
+  free(clientInfo.agentStates);
+}
+
+
+void simulatorDeleteAgentSimulationState(
+  AgentSimulationState agentState)
+{
+  free(agentState);
 }