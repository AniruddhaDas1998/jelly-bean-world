--- conflicted
+++ resolved
@@ -6,7 +6,9 @@
 #include "nel/mpi.h"
 #include "nel/simulator.h"
 
-<<<<<<< HEAD
+using namespace core;
+using namespace nel;
+
 constexpr SimulatorInfo EMPTY_SIM_INFO = {nullptr, 0, nullptr, 0};
 
 inline Direction to_Direction(direction dir) {
@@ -20,10 +22,6 @@
   fprintf(stderr, "to_Direction ERROR: Unrecognized direction.\n");
   exit(EXIT_FAILURE);
 }
-=======
-using namespace core;
-using namespace nel;
->>>>>>> ae1e05b7
 
 inline movement_conflict_policy to_movement_conflict_policy(MovementConflictPolicy policy) {
   switch (policy) {
