#include <inttypes.h>
#include <stdbool.h>

#ifdef __cplusplus
extern "C" {
#endif

/** Represents all possible directions of motion
 *  in the environment. */
typedef enum Direction {
  DirectionUp = 0,
  DirectionDown,
  DirectionLeft,
  DirectionRight,
  DirectionCount
} Direction;

/** Represents all possible directions of turning
 *  in the environment. */
typedef enum TurnDirection {
  TurnDirectionNoChange = 0,
  TurnDirectionReverse,
  TurnDirectionLeft,
  TurnDirectionRight
} TurnDirection;

typedef enum MovementConflictPolicy {
  MovementConflictPolicyNoCollisions = 0,
  MovementConflictPolicyFirstComeFirstServe,
  MovementConflictPolicyRandom
} MovementConflictPolicy;

typedef struct Position {
  int64_t x;
  int64_t y;
} Position;

typedef struct IntensityFunction {
  unsigned int id;
  const float* args;
  unsigned int numArgs;
} IntensityFunction;

typedef struct InteractionFunction {
  unsigned int id;
  unsigned int itemId;
  const float* args;
  unsigned int numArgs;
} InteractionFunction;

typedef struct EnergyFunctions {
  IntensityFunction intensityFn;
  const InteractionFunction* interactionFns;
  unsigned int numInteractionFns;
} EnergyFunctions;

/** A structure containing the properties of an item type. */
typedef struct ItemProperties {
  const char* name;

  const float* scent;
  const float* color;

  const unsigned int* requiredItemCounts;
  const unsigned int* requiredItemCosts;

  bool blocksMovement;

  EnergyFunctions energyFunctions;
} ItemProperties;

typedef struct AgentSimulationState {
  uint64_t id;
  Position position;
  Direction direction;
  float* scent;
  float* vision;
  unsigned int* collectedItems;
} AgentSimulationState;

typedef void (*OnStepCallback)(void*, const AgentSimulationState*, unsigned int, bool);
typedef void (*LostConnectionCallback)(void*);

typedef struct SimulatorConfig {
  /* Simulation Parameters */
  unsigned int randomSeed;

  /* Agent Capabilities */
  unsigned int maxStepsPerMove;
  unsigned int scentDimSize;
  unsigned int colorDimSize;
  unsigned int visionRange;
  bool allowedMoveDirections[(size_t) DirectionCount];
  bool allowedRotations[(size_t) DirectionCount];

  /* World Properties */
  unsigned int patchSize;
  unsigned int gibbsIterations;
  const ItemProperties* itemTypes;
  unsigned int numItemTypes;
  const float* agentColor;
  MovementConflictPolicy movementConflictPolicy;

  /* Scent Diffusion Parameters */
  float scentDecay;
  float scentDiffusion;
  unsigned int removedItemLifetime;
} SimulatorConfig;

typedef struct SimulatorInfo {
  void* handle;
  uint64_t time;
  AgentSimulationState* agents;
  unsigned int numAgents;
} SimulatorInfo;

typedef struct ItemInfo {
  unsigned int type;
  Position position;
} ItemInfo;

typedef struct AgentInfo {
  Position position;
  Direction direction;
} AgentInfo;

typedef struct SimulationMapPatch {
  Position position;
  bool fixed;
  float* scent;
  float* vision;
  ItemInfo* items;
  unsigned int numItems;
  AgentInfo* agents;
  unsigned int numAgents;
} SimulationMapPatch;

typedef struct SimulationMap {
  SimulationMapPatch* patches;
  unsigned int numPatches;
} SimulationMap;

typedef struct SimulationClientInfo {
  void* handle;
  uint64_t simulationTime;
  AgentSimulationState* agentStates;
} SimulationClientInfo;

#ifdef __cplusplus
extern "C" {
#endif

void* simulatorCreate(
  const SimulatorConfig* config,
  OnStepCallback onStepCallback,
  void* callbackData,
  unsigned int saveFrequency,
  const char* savePath);

SimulatorInfo simulatorLoad(
  const char* filePath,
  OnStepCallback onStepCallback,
  void* callbackData,
  unsigned int saveFrequency,
  const char* savePath);

void simulatorDelete(
  void* simulatorHandle);

AgentSimulationState simulatorAddAgent(
  void* simulatorHandle,
  void* clientHandle);

bool simulatorMoveAgent(
  void* simulatorHandle,
  void* clientHandle,
  uint64_t agentId,
  Direction direction,
  unsigned int numSteps);

bool simulatorTurnAgent(
  void* simulatorHandle,
  void* clientHandle,
  uint64_t agentId,
  TurnDirection direction);

void simulatorSetActive(
  void* simulatorHandle,
  void* clientHandle,
  uint64_t agentId,
  bool active);

bool simulatorIsActive(
  void* simulatorHandle,
  void* clientHandle,
  uint64_t agentId);

const SimulationMap simulatorMap(
  void* simulatorHandle,
  void* clientHandle,
  Position bottomLeftCorner,
  Position topRightCorner);

void* simulationServerStart(
  void* simulatorHandle,
  unsigned int port,
  unsigned int connectionQueueCapacity,
  unsigned int numWorkers);

void simulationServerStop(
  void* serverHandle);

SimulationClientInfo simulationClientStart(
  const char* serverAddress,
  unsigned int serverPort,
  OnStepCallback onStepCallback,
  LostConnectionCallback lostConnectionCallback,
  void* callbackData,
  const uint64_t* agents,
  unsigned int numAgents);

void simulationClientStop(
  void* clientHandle);

void simulatorDeleteSimulatorInfo(
  SimulatorInfo info);

void simulatorDeleteSimulationClientInfo(
  SimulationClientInfo clientInfo,
  unsigned int numAgents);

void simulatorDeleteAgentSimulationState(
  AgentSimulationState agentState);

void simulatorDeleteSimulationMap(
  SimulationMap map);

#ifdef __cplusplus
<<<<<<< HEAD
}
=======
} /* extern "C" */
>>>>>>> 4e57bb5c
#endif<|MERGE_RESOLUTION|>--- conflicted
+++ resolved
@@ -236,9 +236,5 @@
   SimulationMap map);
 
 #ifdef __cplusplus
-<<<<<<< HEAD
-}
-=======
 } /* extern "C" */
->>>>>>> 4e57bb5c
 #endif